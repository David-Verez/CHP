--- conflicted
+++ resolved
@@ -31,12 +31,6 @@
     <option name="showLibraryContents" value="true" />
   </component>
   <component name="PropertiesComponent">
-<<<<<<< HEAD
-    <property name="RunOnceActivity.OpenProjectViewOnStart" value="true" />
-    <property name="RunOnceActivity.ShowReadmeOnStart" value="true" />
-    <property name="WebServerToolWindowFactoryState" value="false" />
-=======
->>>>>>> 65cd1807
     <property name="node.js.detected.package.eslint" value="true" />
     <property name="node.js.selected.package.eslint" value="(autodetect)" />
     <property name="node.js.selected.package.tslint" value="(autodetect)" />
