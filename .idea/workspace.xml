--- conflicted
+++ resolved
@@ -130,13 +130,8 @@
       <workItem from="1644014688530" duration="1006000" />
       <workItem from="1644342426006" duration="10144000" />
       <workItem from="1644353016613" duration="162000" />
-<<<<<<< HEAD
-      <workItem from="1644355418260" duration="4299000" />
-      <workItem from="1644365702616" duration="741000" />
-=======
       <workItem from="1644355418260" duration="3651000" />
       <workItem from="1644515899238" duration="2178000" />
->>>>>>> c0f4bfdb
     </task>
     <servers />
   </component>
